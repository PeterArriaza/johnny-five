var util = require("util"),
    events = require("events"),
    pins = require("./mock-pins");

function MockFirmata( opt ) {
  opt = opt || {};
  this.pins = opt.pins || pins.UNO;
  this.analogPins = opt.analogPins || pins.UNOANALOG;
  this.MODES = {
    INPUT: 0x00,
    OUTPUT: 0x01,
    ANALOG: 0x02,
    PWM: 0x03,
    SERVO: 0x04
  };
  this.HIGH = 1;
  this.LOW = 0;
}

util.inherits( MockFirmata, events.EventEmitter );

<<<<<<< HEAD
MockFirmata.prototype.digitalWrite = function() { };
MockFirmata.prototype.analogWrite = function() { };
MockFirmata.prototype.analogRead = function() { };
MockFirmata.prototype.digitalRead = function() { };
MockFirmata.prototype.pinMode = function() { };
=======
["digitalWrite", "analogWrite", "analogRead", "digitalRead", "pinMode"].forEach(function (value) {
  MockFirmata.prototype[value] = function () {};
});

MockFirmata.prototype.pulseIn = function (opt, callback) {
  callback(this.pulseValue);
};
>>>>>>> 40f57678

module.exports = MockFirmata;<|MERGE_RESOLUTION|>--- conflicted
+++ resolved
@@ -19,13 +19,6 @@
 
 util.inherits( MockFirmata, events.EventEmitter );
 
-<<<<<<< HEAD
-MockFirmata.prototype.digitalWrite = function() { };
-MockFirmata.prototype.analogWrite = function() { };
-MockFirmata.prototype.analogRead = function() { };
-MockFirmata.prototype.digitalRead = function() { };
-MockFirmata.prototype.pinMode = function() { };
-=======
 ["digitalWrite", "analogWrite", "analogRead", "digitalRead", "pinMode"].forEach(function (value) {
   MockFirmata.prototype[value] = function () {};
 });
@@ -33,6 +26,5 @@
 MockFirmata.prototype.pulseIn = function (opt, callback) {
   callback(this.pulseValue);
 };
->>>>>>> 40f57678
 
 module.exports = MockFirmata;