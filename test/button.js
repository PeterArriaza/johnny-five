var MockFirmata = require("./mock-firmata"),
<<<<<<< HEAD
    sinon = require("sinon"),
=======
>>>>>>> 40f57678
    pins = require("./mock-pins"),
    five = require("../lib/johnny-five.js"),
    events = require("events"),
    Board = five.Board,
    Button = five.Button,
    board = new five.Board({
      repl: false,
      firmata: new MockFirmata()
    });

exports["Button"] = {
  setUp: function( done ) {
<<<<<<< HEAD
    
    this.digitalRead = sinon.spy(board.firmata, "digitalRead");
=======

>>>>>>> 40f57678
    this.button = new Button({ pin: 8, freq: 5, board: board });

    this.proto = [];

    this.instance = [
      { name: "isPullup" },
      { name: "invert" },
      { name: "downValue" },
      { name: "upValue" },
      { name: "holdtime" },
      { name: "isDown" },
      { name: "downValue" },
      { name: "upValue" }
    ];

    done();
  },

<<<<<<< HEAD
  tearDown: function( done ) {
    this.digitalRead.restore();
    done();
  },
=======
>>>>>>> 40f57678
  shape: function( test ) {
    test.expect( this.proto.length + this.instance.length );

    this.proto.forEach(function( method ) {
      test.equal( typeof this.button[ method.name ], "function" );
    }, this);

    this.instance.forEach(function( property ) {
      test.notEqual( typeof this.button[ property.name ], "undefined" );
    }, this);

    test.done();
  },

  down: function( test ) {
    
    var callback = this.digitalRead.args[0][1];
    test.expect(1);

    //fake timers dont play nice with __.debounce
    this.button.on("down",function(){

      test.ok(true);
      test.done();
    });
    
    callback(this.button.downValue);
  },

  up: function( test ) {
    
    var callback = this.digitalRead.args[0][1];
    test.expect(1);

    //fake timers dont play nice with __.debounce
    this.button.on("up",function(){

      test.ok(true);
      test.done();
    });
    callback(this.button.downValue);
    callback(this.button.upValue);
  },

  release: function( test ) {
    
    var callback = this.digitalRead.args[0][1];
    test.expect(1);

    //fake timers dont play nice with __.debounce
    this.button.on("release",function(){

      test.ok(true);
      test.done();
    });
    callback(this.button.downValue);
    callback(this.button.upValue);
  }

};<|MERGE_RESOLUTION|>--- conflicted
+++ resolved
@@ -1,8 +1,5 @@
 var MockFirmata = require("./mock-firmata"),
-<<<<<<< HEAD
     sinon = require("sinon"),
-=======
->>>>>>> 40f57678
     pins = require("./mock-pins"),
     five = require("../lib/johnny-five.js"),
     events = require("events"),
@@ -15,12 +12,7 @@
 
 exports["Button"] = {
   setUp: function( done ) {
-<<<<<<< HEAD
-    
     this.digitalRead = sinon.spy(board.firmata, "digitalRead");
-=======
-
->>>>>>> 40f57678
     this.button = new Button({ pin: 8, freq: 5, board: board });
 
     this.proto = [];
@@ -39,13 +31,11 @@
     done();
   },
 
-<<<<<<< HEAD
   tearDown: function( done ) {
     this.digitalRead.restore();
     done();
   },
-=======
->>>>>>> 40f57678
+
   shape: function( test ) {
     test.expect( this.proto.length + this.instance.length );
 
@@ -61,7 +51,7 @@
   },
 
   down: function( test ) {
-    
+
     var callback = this.digitalRead.args[0][1];
     test.expect(1);
 
@@ -71,12 +61,12 @@
       test.ok(true);
       test.done();
     });
-    
+
     callback(this.button.downValue);
   },
 
   up: function( test ) {
-    
+
     var callback = this.digitalRead.args[0][1];
     test.expect(1);
 
@@ -91,7 +81,7 @@
   },
 
   release: function( test ) {
-    
+
     var callback = this.digitalRead.args[0][1];
     test.expect(1);
 
