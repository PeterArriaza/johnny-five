var SerialPort = require("./mock-serial").SerialPort,
    five = require("../lib/johnny-five.js"),
    serial = new SerialPort("/path/to/fake/usb"),
    board = new five.Board({
      mock: serial
    });

var modes, capabilities;

modes = {
  INPUT: 0x00,
  OUTPUT: 0x01,
  ANALOG: 0x02,
  PWM: 0x03,
  SERVO: 0x04
};

// Make mode value->type mappings
Object.keys( modes ).forEach(function( key ) {
  modes[ modes[key] ] = key;
});

capabilities = {
  uno: [
    // RX/TX
    { supportedModes: [], mode: 1, value: 0 },
    { supportedModes: [], mode: 1, value: 0 },
    // DIGITAL
    { supportedModes: [ 0, 1, 4 ], mode: 1, value: 0 },
    { supportedModes: [ 0, 1, 3, 4 ], mode: 1, value: 0 },
    { supportedModes: [ 0, 1, 4 ], mode: 1, value: 0 },
    { supportedModes: [ 0, 1, 3, 4 ], mode: 1, value: 0 },
    { supportedModes: [ 0, 1, 3, 4 ], mode: 1, value: 0 },
    { supportedModes: [ 0, 1, 4 ], mode: 1, value: 0 },
    { supportedModes: [ 0, 1, 4 ], mode: 1, value: 0 },
    { supportedModes: [ 0, 1, 3, 4 ], mode: 1, value: 0 },
    { supportedModes: [ 0, 1, 3, 4 ], mode: 1, value: 0 },
    { supportedModes: [ 0, 1, 3, 4 ], mode: 1, value: 0 },
    { supportedModes: [ 0, 1, 4 ], mode: 1, value: 0 },
    { supportedModes: [ 0, 1, 4 ], mode: 1, value: 0 },
    // ANALOG
    { supportedModes: [ 0, 1, 2 ], mode: 1, value: 0 },
    { supportedModes: [ 0, 1, 2 ], mode: 1, value: 0 },
    { supportedModes: [ 0, 1, 2 ], mode: 1, value: 0 },
    { supportedModes: [ 0, 1, 2 ], mode: 1, value: 0 },
    { supportedModes: [ 0, 1, 2 ], mode: 1, value: 0 },
    { supportedModes: [ 0, 1, 2 ], mode: 1, value: 0 }
  ],
  mega: [
    // RX/TX
    { supportedModes: [], mode: 1, value: 0 },
    { supportedModes: [], mode: 1, value: 0 },
    // DIGITAL
    { supportedModes: [ 0, 1, 4 ], mode: 1, value: 0 },
    { supportedModes: [ 0, 1, 3, 4 ], mode: 1, value: 0 },
    { supportedModes: [ 0, 1, 4 ], mode: 1, value: 0 },
    { supportedModes: [ 0, 1, 3, 4 ], mode: 1, value: 0 },
    { supportedModes: [ 0, 1, 3, 4 ], mode: 1, value: 0 },
    { supportedModes: [ 0, 1, 4 ], mode: 1, value: 0 },
    { supportedModes: [ 0, 1, 4 ], mode: 1, value: 0 },
    { supportedModes: [ 0, 1, 3, 4 ], mode: 1, value: 0 },
    { supportedModes: [ 0, 1, 3, 4 ], mode: 1, value: 0 },
    { supportedModes: [ 0, 1, 3, 4 ], mode: 1, value: 0 },
    { supportedModes: [ 0, 1, 4 ], mode: 1, value: 0 },
    { supportedModes: [ 0, 1, 4 ], mode: 1, value: 0 },
    // ANALOG
    { supportedModes: [ 0, 1, 2 ], mode: 1, value: 0 },
    { supportedModes: [ 0, 1, 2 ], mode: 1, value: 0 },
    { supportedModes: [ 0, 1, 2 ], mode: 1, value: 0 },
    { supportedModes: [ 0, 1, 2 ], mode: 1, value: 0 },
    { supportedModes: [ 0, 1, 2 ], mode: 1, value: 0 },
    { supportedModes: [ 0, 1, 2 ], mode: 1, value: 0 }
  ]
};

/*
UNO
---------------------------------------------------------
TOTAL_ANALOG_PINS       6
TOTAL_PINS              20 // 14 digital + 6 analog
VERSION_BLINK_PIN       13

IS_PIN_DIGITAL(p)       ((p) >= 2 && (p) <= 19)
IS_PIN_ANALOG(p)        ((p) >= 14 && (p) < 14 + TOTAL_ANALOG_PINS)
IS_PIN_PWM(p)           digitalPinHasPWM(p)
IS_PIN_SERVO(p)         (IS_PIN_DIGITAL(p) && (p) - 2 < MAX_SERVOS)
IS_PIN_I2C(p)           ((p) == 18 || (p) == 19)

PIN_TO_ANALOG(p)        ((p) - 14)
---------------------------------------------------------


MEGA
---------------------------------------------------------
TOTAL_ANALOG_PINS       16
TOTAL_PINS              70 // 54 digital + 16 analog
VERSION_BLINK_PIN       13

IS_PIN_DIGITAL(p)       ((p) >= 2 && (p) < TOTAL_PINS)
IS_PIN_ANALOG(p)        ((p) >= 54 && (p) < TOTAL_PINS)
IS_PIN_PWM(p)           digitalPinHasPWM(p)
IS_PIN_SERVO(p)         ((p) >= 2 && (p) - 2 < MAX_SERVOS)
IS_PIN_I2C(p)           ((p) == 20 || (p) == 21)

PIN_TO_ANALOG(p)        ((p) - 54)
---------------------------------------------------------

*/


exports["UNO Pin Capabilities"] = {
  setUp: function( done ) {
    board.pins = new five.Board.Pins({
<<<<<<< HEAD
      firmata: {
        pins: capabilities.uno,
        analogPins: [ 14, 15, 16, 17, 18, 19 ]

      }
=======
      pins: capabilities.uno,
      analogPins: [ 14, 15, 16, 17, 18, 19 ],
      firmata: {pins:[]}
>>>>>>> 45b7fde2
    });
    done();
  },
  isDigital: function( test ) {
    test.expect(7);

    // RX/TX: false
    test.ok( !board.pins.isDigital(0) );
    test.ok( !board.pins.isDigital(1) );

    //  In Range: true
    test.ok( board.pins.isDigital(2) );
    test.ok( board.pins.isDigital(13) );
    test.ok( board.pins.isDigital(19) );

    // Out of Range: false
    test.ok( !board.pins.isDigital(30) );
    test.ok( !board.pins.isDigital(-1) );

    test.done();
  },
  isAnalog: function( test ) {
    test.expect(7);

    // RX/TX: false
    test.ok( !board.pins.isAnalog(0) );
    test.ok( !board.pins.isAnalog(1) );

    //  In Range: true
    test.ok( board.pins.isAnalog(14) );
    test.ok( board.pins.isAnalog(15) );
    test.ok( board.pins.isAnalog(19) );

    // Out of Range: false
    test.ok( !board.pins.isAnalog(30) );
    test.ok( !board.pins.isAnalog(-1) );

    test.done();
  },
  isPWM: function( test ) {
    test.expect(7);

    // RX/TX: false
    test.ok( !board.pins.isPwm(0) );
    test.ok( !board.pins.isPwm(1) );

    //  In Range: true
    test.ok( board.pins.isPwm(9) );
    test.ok( board.pins.isPwm(10) );
    test.ok( board.pins.isPwm(11) );

    // Out of Range: false
    test.ok( !board.pins.isPwm(30) );
    test.ok( !board.pins.isPwm(-1) );

    test.done();
  },
  isServo: function( test ) {
    test.expect(7);

    // RX/TX: false
    test.ok( !board.pins.isServo(0) );
    test.ok( !board.pins.isServo(1) );

    //  In Range: true
    test.ok( board.pins.isServo(9) );
    test.ok( board.pins.isServo(10) );
    test.ok( board.pins.isServo(11) );

    // Out of Range: false
    test.ok( !board.pins.isServo(30) );
    test.ok( !board.pins.isServo(-1) );

    test.done();
  },
  isInput: function( test ) {
    test.expect(6);

    // RX/TX: false
    test.ok( !board.pins.isInput(0) );
    test.ok( !board.pins.isInput(1) );

    //  In Range: true
    test.ok( board.pins.isInput(14) );
    test.ok( board.pins.isInput(9) );

    // Out of Range: false
    test.ok( !board.pins.isInput(30) );
    test.ok( !board.pins.isInput(-1) );

    test.done();
  },
  isOutput: function( test ) {
    test.expect(6);

    // RX/TX: false
    test.ok( !board.pins.isOutput(0) );
    test.ok( !board.pins.isOutput(1) );

    //  In Range: true
    test.ok( board.pins.isOutput(14) );
    test.ok( board.pins.isOutput(9) );

    // Out of Range: false
    test.ok( !board.pins.isOutput(30) );
    test.ok( !board.pins.isOutput(-1) );

    test.done();
  },
  translate: function( test ) {
    test.expect(3);

    test.equal( five.Board.Pins.translate("I0", "UNO"), "A0" );
    test.equal( five.Board.Pins.translate("I0", "uno"), "A0" );

    test.equal( five.Board.Pins.translate("I0", "?"), "I0" );

    test.done();
  }
};<|MERGE_RESOLUTION|>--- conflicted
+++ resolved
@@ -111,17 +111,9 @@
 exports["UNO Pin Capabilities"] = {
   setUp: function( done ) {
     board.pins = new five.Board.Pins({
-<<<<<<< HEAD
-      firmata: {
-        pins: capabilities.uno,
-        analogPins: [ 14, 15, 16, 17, 18, 19 ]
-
-      }
-=======
       pins: capabilities.uno,
       analogPins: [ 14, 15, 16, 17, 18, 19 ],
       firmata: {pins:[]}
->>>>>>> 45b7fde2
     });
     done();
   },
