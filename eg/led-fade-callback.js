--- conflicted
+++ resolved
@@ -11,11 +11,7 @@
   var timing = 250;
   var randomFade = true;
   var fadeIndex = 0;
-<<<<<<< HEAD
-  var ledCount = pins.length;
-=======
   var ledCount = leds.length;
->>>>>>> 94ffb31c
   var i;
 
   function fadeNext() {
