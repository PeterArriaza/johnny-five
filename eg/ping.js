--- conflicted
+++ resolved
@@ -6,27 +6,36 @@
 board.on("ready", function() {
 
   // Create a new `ping` hardware instance.
-<<<<<<< HEAD
-  ping = five.Ping({
-    pin: 7
-=======
-  ping = new five.Ping({
-    pin: 7,
-    pingInterval : 1000
->>>>>>> 94bda99c
+  ping = new five.Ping(7);
+
+  // Properties
+
+  // ping.microseconds
+  //
+  // Roundtrip distance in microseconds
+  //
+
+  // ping.inches
+  //
+  // Calculated distance to object in inches
+  //
+
+  // ping.cm
+  //
+  // Calculated distance to object in centimeters
+  //
+
+
+  // Ping Event API
+
+  // "read" get the current reading from the ping
+  ping.on("read", function( err, value ) {
+    console.log( "read", value );
   });
 
-  // Inject the `ping` hardware into
-  // the Repl instance's context;
-  // allows direct command line access
-  board.repl.inject({
-    ping: ping
-  });
+  ping.on("change", function( err, value ) {
 
-  // ping Event API
-
-  // "read" get the current reading from the ping
-  ping.on("read", function( value ) {
-    console.log( "read", value );
+    console.log( typeof this.inches );
+    console.log( "Object is " + this.inches + "inches away" );
   });
 });