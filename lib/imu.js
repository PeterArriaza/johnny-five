--- conflicted
+++ resolved
@@ -1073,19 +1073,11 @@
         // not sure what is cleaner here, picking these up from a data event
         // in the sub controllers, or this
         var driver = IMU.Drivers.get(this.board, "BNO055", opts);
-<<<<<<< HEAD
         driver.on("calibrated", function() {
           this.emit("calibrated");
         }.bind(this));
 
         driver.on("calibration", function(state) {
-=======
-        driver.on("calibrated", function () {
-          this.emit("calibrated");
-        }.bind(this));
-
-        driver.on("calibration", function (state) {
->>>>>>> d97e0ce9
           this.emit("calibration", state);
         }.bind(this));
 
