var Board = require("../lib/board.js");
var Emitter = require("events").EventEmitter;
var util = require("util");
var __ = require("../lib/fn.js");
var Accelerometer = require("../lib/accelerometer.js");
var Altimeter = require("../lib/altimeter.js");
var Barometer = require("../lib/barometer.js");
var Hygrometer = require("../lib/hygrometer.js");
var Temperature = require("../lib/temperature.js");
var Gyro = require("../lib/gyro.js");
var int16 = __.int16;
var uint16 = __.uint16;
var uint24 = __.uint24;

var priv = new Map();
var activeDrivers = new Map();

var Drivers = {
  // Based on the AdaFruit Arduino driver
  // https://github.com/adafruit/Adafruit_HTU21DF_Library
  // https://www.adafruit.com/products/1899
  HTU21D: {
    ADDRESSES: {
      value: [0x40]
    },
    REGISTER: {
      value: {
        TEMPERATURE: 0xE3,
        HUMIDITY: 0xE5
      }
    },
    initialize: {
      value: function(board, opts) {
        var READLENGTH = 3;
        var io = board.io;
        var address = opts.address || this.ADDRESSES[0];

        var computed = {
          temperature: {},
          humidity: {}
        };

        var readCycle = function(isTemp) {
          var register = isTemp ? this.REGISTER.TEMPERATURE : this.REGISTER.HUMIDITY;

          io.i2cReadOnce(address, register, READLENGTH, function(data) {
            var value = uint16(data[0], data[1]);

            if (isTemp) {
              computed.temperature = value;
            } else {
              computed.humidity = value;
              this.emit("data", computed);
            }

            readCycle(!isTemp);
          }.bind(this));
        }.bind(this);

        io.i2cConfig(opts);

        // Kick off "read loop"
        //
        readCycle(false);
      }
    },
    identifier: {
      value: function(opts) {
        var address = opts.address || Drivers["HTU21D"].ADDRESSES.value[0];
        return "htu-s1d-" + address;
      }
    }
  },
  // Based on the example code from
  // http://playground.arduino.cc/Main/MPU-6050
  // http://www.invensense.com/mems/gyro/mpu6050.html
  MPU6050: {
    ADDRESSES: {
      value: [0x68, 0x69]
    },
    REGISTER: {
      value: {
        SETUP: [0x6B, 0x00], // += 250
        READ: 0x3B
      }
    },
    initialize: {
      value: function(board, opts) {
        var READLENGTH = 14;
        var io = board.io;
        var address = opts.address || this.ADDRESSES[0];

        var computed = {
          accelerometer: {},
          temperature: {},
          gyro: {}
        };

        io.i2cConfig(opts);
        io.i2cWrite(address, this.REGISTER.SETUP);

        io.i2cRead(address, this.REGISTER.READ, READLENGTH, function(data) {
          computed.accelerometer = {
            x: int16(data[0], data[1]),
            y: int16(data[2], data[3]),
            z: int16(data[4], data[5])
          };

          computed.temperature = int16(data[6], data[7]);

          computed.gyro = {
            x: int16(data[8], data[9]),
            y: int16(data[10], data[11]),
            z: int16(data[12], data[13])
          };

          this.emit("data", computed);
        }.bind(this));
      },
    },
    identifier: {
      value: function(opts) {
        var address = opts.address || Drivers["MPU6050"].ADDRESSES.value[0];
        return "mpu-6050-" + address;
      }
    }
  },
  MPL115A2: {
    ADDRESSES: {
      value: [0x60]
    },
    REGISTER: {
      value: {
        COEFFICIENTS: 0x04,
        READ: 0x00,
        STARTCONVERSION: 0x12,
      }
    },
    initialize: {
      value: function(board, opts) {
        var READLENGTH = 4;
        var io = board.io;
        var address = opts.address || this.ADDRESSES[0];

        var cof = {
          a0: null,
          b1: null,
          b2: null,
          c12: null
        };

        io.i2cConfig(opts);

        var pCoefficients = new Promise(function(resolve) {
          io.i2cReadOnce(address, this.REGISTER.COEFFICIENTS, 8, function(data) {
            var A0 = int16(data[0], data[1]);
            var B1 = int16(data[2], data[3]);
            var B2 = int16(data[4], data[5]);
            var C12 = int16(data[6], data[7]) >> 2;

            // Source:
            // https://github.com/adafruit/Adafruit_MPL115A2
            // a0 is the pressure offset coefficient
            // b1 is the pressure sensitivity coefficient
            // b2 is the temperature coefficient of offset (TCO)
            // c12 is the temperature coefficient of sensitivity (TCS)
            cof.a0 = A0 / 8;
            cof.b1 = B1 / 8192;
            cof.b2 = B2 / 16384;
            cof.c12 = C12 / 4194304;

            resolve();
          }.bind(this));
        }.bind(this));

        pCoefficients.then(function() {
          io.i2cWrite(address, [this.REGISTER.STARTCONVERSION, 0x00]);

          io.i2cRead(address, this.REGISTER.READ, READLENGTH, function(data) {
            var padc = uint16(data[0], data[1]) >> 6;
            var tadc = uint16(data[2], data[3]) >> 6;

            var pressure = cof.a0 + (cof.b1 + cof.c12 * tadc) * padc + cof.b2 * tadc;
            var temperature = tadc;

            this.emit("data", {
              pressure: pressure,
              temperature: temperature,
            });
          }.bind(this));
        }.bind(this));
      }
    },
    identifier: {
      value: function(opts) {
        var address = opts.address || Drivers["MPL115A2"].ADDRESSES.value[0];
        return "mpl115a2-" + address;
      }
    }
  },
  // Based off of the AdaFruit Arduino library for this chip
  // https://github.com/adafruit/Adafruit_MPL3115A2_Library
  MPL3115A2: {
    ADDRESSES: {
      value: [0x60]
    },
    REGISTER: {
      value: {
        STATUS: 0x00,
        PRESSURE_MSB: 0x01,
        DATA_CONFIG: 0x13,
        BAR_IN_MSB: 0x14,
        BAR_IN_LSB: 0x15,
        CONTROL: 0x26,
      }
    },
    MASK: {
      value: {
        STATUS: {
          PRESSURE_DATA_READ: 0x04
        },
        CONTROL: {
          SBYB: 0x01,
          OS128: 0x38,
          ALTIMETER: 0x80,
          PRESSURE: 0x00
        },
        DATA_CONFIG: {
          TDEFE: 0x01,
          PDEFE: 0x02,
          DREM: 0x04
        }
      }
    },
    initialize: {
      value: function(board, opts) {
        var READLENGTH = 6;
        var io = board.io;
        var address = opts.address || this.ADDRESSES[0];

<<<<<<< HEAD
=======
        // See http://www.henrylahr.com/?p=99 for implementation approach
        //
>>>>>>> cf2fd163
        var altNow = 0;
        var computed = {
          pressure: 0,
          altitude: 0,
          temperature: 0
        };

        opts.altitudeOffset = opts.altitudeOffset || 0;

        var waitForReady = function(next) {
          io.i2cReadOnce(address, this.REGISTER.STATUS, 1, function(data) {
            if (data[0] & this.MASK.STATUS.PRESSURE_DATA_READ) {
              next();
            } else {
              setTimeout(function() {
                waitForReady(next);
              }, 100);
            }
          }.bind(this));
        }.bind(this);

        var readValues = function(isPressure) {
          var modeMask = isPressure ? this.MASK.CONTROL.PRESSURE : this.MASK.CONTROL.ALTIMETER;
          var mode = this.MASK.CONTROL.SBYB | this.MASK.CONTROL.OS128 | modeMask;

<<<<<<< HEAD
          io.i2cWrite(address, this.REGISTER.CONTROL, mode);
=======
          io.i2cWriteReg(address, this.REGISTER.CONTROL, mode);
>>>>>>> cf2fd163

          waitForReady(function() {
            io.i2cReadOnce(address, this.REGISTER.PRESSURE_MSB, READLENGTH, function(data) {
              var value = uint24(data[1], data[2], data[3]) >> 4;
              var temperature = uint16(data[4], data[5]) >> 4;
              var altVal;

              computed.temperature = temperature;

              if (isPressure) {
                computed.pressure = value;
                this.emit("data", computed);
              } else {
                var m = data[1];
                var c = data[2];
                var l = data[3];
                var fl = (l >> 4) / 16;

                altVal = (m << 8 | c) + fl;
                altNow = (altNow * 3 + altVal) / 4;

                computed.altitude = altNow;
              }

              readValues(!isPressure);
            }.bind(this));
          }.bind(this));
        }.bind(this);

        io.i2cConfig(opts);

        // configure the chip
        // Set Altitude Offset.
        io.i2cWriteReg(address, 0x2D, 0x00);

        var reads = [];
        var calibrate = function() {
          // Clear Oversampling and OST
          io.i2cWrite(address, this.REGISTER.CONTROL, 0x3B);
          io.i2cWrite(address, this.REGISTER.CONTROL, 0x39);

          setTimeout(function() {
            io.i2cReadOnce(address, this.REGISTER.PRESSURE_MSB, READLENGTH, function(data) {
              var m = data[1];
              var c = data[2];
              var l = data[3];
              var fl = (l >> 4) / 4;

              reads.push((m << 10 | c << 2) + fl);

              if (reads.length === 4) {

                var curpress = (reads[0] + reads[1] + reads[2] + reads[3]) / 4;
                var seapress = curpress / Math.pow(1 - opts.altitudeOffset * 0.0000225577, 5.255877);

                // Update Barometric input for Altitude
                io.i2cWrite(address, this.REGISTER.BAR_IN_MSB, (seapress / 2) >> 8);
                io.i2cWrite(address, this.REGISTER.BAR_IN_LSB, (seapress / 2) & 0xFF);

                // Get into Altitude mode
                // One shot & OST bit
                io.i2cWrite(address, this.REGISTER.CONTROL, 0xBB);
                io.i2cWrite(address, this.REGISTER.CONTROL, 0xB9);

                setTimeout(function() {
                  io.i2cReadOnce(address, this.REGISTER.PRESSURE_MSB, READLENGTH, function(data) {
                    var m = data[1];
                    var c = data[2];
                    var l = data[3];
                    var fl = (l >> 4) / 16;

                    altNow = (m << 8 | c) + fl;

                    readValues(false);
                  });
                }.bind(this), 550);

              } else {
                calibrate();
              }
            }.bind(this));
          }.bind(this), 500);
        }.bind(this);
<<<<<<< HEAD

        io.i2cWrite(address, this.REGISTER.DATA_CONFIG,
          this.MASK.DATA_CONFIG.TDEFE |
          this.MASK.DATA_CONFIG.PDEFE |
          this.MASK.DATA_CONFIG.DREM);
=======
>>>>>>> cf2fd163

        calibrate();
      }
    },
    identifier: {
      value: function(opts) {
        var address = opts.address || Drivers["MPL3115A2"].ADDRESSES.value[0];
        return "mpl3115a2-" + address;
      }
    }
  },
  BMP180: {
    ADDRESSES: {
      value: [0x77]
    },
    REGISTER: {
      value: {
        COEFFICIENTS: 0xAA,
        READ: 0x00,
        READ_START: 0xF4,
        READ_RESULT: 0xF6,
      }
    },
    initialize: {
      value: function(board, opts) {
        var io = board.io;
        var address = opts.address || this.ADDRESSES[0];

        /**
         * http://www.adafruit.com/datasheets/BST-BMP180-DS000-09.pdf
         * Table 1: Operating conditions, output signal and mechanical characteristics
         *
         * Pressure Conversion Delay (ms)
         *
         * [
         *   5,   LOW
         *   8,   STANDARD
         *   14,  HIGH
         *   26,  ULTRA
         *  ]
         */

        var mode = opts.mode || 3;
        var kpDelay = [ 5, 8, 14, 26 ][ mode ];
        var oss = __.constrain(mode, 0, 3);

        var cof = {
          a1: null,
          a2: null,
          a3: null,
          a4: null,
          a5: null,
          a6: null,
          b1: null,
          b2: null,
          b5: null,
          mb: null,
          mc: null,
          md: null,
        };

        io.i2cConfig(opts);

        var pCoefficients = new Promise(function(resolve) {
          io.i2cReadOnce(address, this.REGISTER.COEFFICIENTS, 22, function(data) {
            // http://www.adafruit.com/datasheets/BST-BMP180-DS000-09.pdf
            // Pages 11, 15
            // 3.3 Measurement of pressure and temperature
            // 3.5 Calculating pressure and temperature
            cof.a1 = int16(data[0], data[1]);
            cof.a2 = int16(data[2], data[3]);
            cof.a3 = int16(data[4], data[5]);
            cof.a4 = uint16(data[6], data[7]);
            cof.a5 = uint16(data[8], data[9]);
            cof.a6 = uint16(data[10], data[11]);
            cof.b1 = int16(data[12], data[13]);
            cof.b2 = int16(data[14], data[15]);
            cof.mb = int16(data[16], data[17]);
            cof.mc = int16(data[18], data[19]);
            cof.md = int16(data[20], data[21]);

            resolve();
          });
        }.bind(this));

        pCoefficients.then(function() {
          var computed = {
            pressure: null,
            temperature: null,
          };

          var cycle = 0;

          // http://www.adafruit.com/datasheets/BST-BMP180-DS000-09.pdf
          // Pages 11, 15
          // 3.3 Measurement of pressure and temperature
          // 3.5 Calculating pressure and temperature
          var readCycle = function() {

            // cycle 0: temperature
            // cycle 1: pressure

            var isTemperatureCycle = cycle === 0;
            var component = isTemperatureCycle ? 0x2E : 0x34 + (oss << 6);
            var numBytes = isTemperatureCycle ? 2 : 3;
            var delay = isTemperatureCycle ? 5 : kpDelay;


            io.i2cWriteReg(address, this.REGISTER.READ_START, component);

            // Once the READ_START register is set,
            // delay the READ_RESULT request based on the
            // mode value provided by the user, or default.
            setTimeout(function() {
              io.i2cReadOnce(address, this.REGISTER.READ_RESULT, numBytes, function(data) {
                var compensated, uncompensated;
                var x1, x2, x3, b3, b4, b6, b7, b6s, bx;

                if (isTemperatureCycle) {
                  // TEMPERATURE
                  uncompensated = int16(data[0], data[1]);

                  // Compute the true temperature
                  x1 = ((uncompensated - cof.a6) * cof.a5) >> 15;
                  x2 = ((cof.mc << 11) / (x1 + cof.md)) >> 0;

                  // Compute b5, which is used by the pressure cycle
                  cof.b5 = (x1 + x2) | 0;

                  // Steps of 0.1°C
                  computed.temperature = ((cof.b5 + 8) >> 4) / 10;
                } else {
                  // PRESSURE
                  uncompensated = uint24(data[0], data[1], data[2]) >> (8 - oss);

                  b6 = cof.b5 - 4000;
                  b6s = b6 * b6;
                  bx = b6s >> 12;

                  // Intermediary x1 & x2 to calculate x3 for b3
                  x1 = (cof.b2 * bx) >> 11;
                  x2 = (cof.a2 * b6) >> 11;
                  x3 = x1 + x2;
                  b3 = ((((cof.a1 * 4 + x3) << oss) + 2) / 4) >> 0;

                  // Intermediary x1 & x2 to calculate x3 for b4
                  x1 = (cof.a3 * b6) >> 13;
                  x2 = (cof.b1 * bx) >> 16;
                  x3 = ((x1 + x2) + 2) >> 2;
                  b4 = (cof.a4 * (x3 + 32768)) >> 15;
                  b7 = (uncompensated - b3) * (50000 >> oss);

                  if (b7 < 0x80000000) {
                    compensated = (b7 * 2) / b4;
                  } else {
                    compensated = (b7 / b4) * 2;
                  }

                  compensated >>= 0;

                  x1 = (compensated >> 8) * (compensated >> 8);
                  x1 = (x1 * 3038) >> 16;
                  x2 = (-7357 * compensated) >> 16;

                  compensated += (x1 + x2 + 3791) >> 4;

                  // Steps of 1Pa (= 0.01hPa = 0.01mbar) (=> 0.001kPa)
                  computed.pressure = compensated;
                }

                if (++cycle === 2) {
                  cycle = 0;
                  this.emit("data", computed);
                }

                readCycle();
              }.bind(this));
            }.bind(this), delay);
          }.bind(this);

          // Kick off "read loop"
          //
          readCycle();
        }.bind(this));
      }
    },
    identifier: {
      value: function(opts) {
        var address = opts.address || Drivers["BMP180"].ADDRESSES.value[0];
        return "bmp180-" + address;
      }
    }
  },
  SI7020: {
    ADDRESSES: {
      value: [0x40]
    },
    REGISTER: {
      value: {
        HUMIDITY: 0xF5,
        TEMPERATURE: 0xE3,
      }
    },
    initialize: {
      value: function(board, opts) {
        var io = board.io;
        var address = opts.address || this.ADDRESSES[0];

        // The "no hold" measurement requires waiting
        // _at least_ 22ms between register write and
        // register read. Delay is measured in μs:
        // 22ms = 22000μs; recommend 50ms = 50000μs
        opts.delay = 50000;

        io.i2cConfig(opts);

        // Reference
        // https://www.silabs.com/Support%20Documents/TechnicalDocs/Si7020-A20.pdf
        // P. 19
        var computed = {
          temperature: null
        };

        io.i2cRead(address, this.REGISTER.TEMPERATURE, 2, function(data) {
          var raw = int16(data[0], data[1]);

          // https://www.silabs.com/Support%20Documents/TechnicalDocs/Si7020-A20.pdf
          // P. 23
          computed.temperature = (175.25 * raw / 65536) - 46.85;

          this.emit("data", computed);
        }.bind(this));
      }
    },
    identifier: {
      value: function(opts) {
        var address = opts.address || Drivers["SI7020"].ADDRESSES.value[0];
        return "si7020-" + address;
      }
    },
  }
};

// Otherwise known as...
Drivers["MPU-6050"] = Drivers.MPU6050;

Drivers.get = function(board, driverName, opts) {
  var drivers, driverKey, driver;

  if (!activeDrivers.has(board)) {
    activeDrivers.set(board, {});
  }

  drivers = activeDrivers.get(board);

  driverKey = Drivers[driverName].identifier.value(opts);

  if (!drivers[driverKey]) {
    driver = new Emitter();
    Object.defineProperties(driver, Drivers[driverName]);
    driver.initialize(board, opts);
    drivers[driverKey] = driver;
  }

  return drivers[driverKey];
};

Drivers.clear = function() {
  activeDrivers.clear();
};

var Controllers = {
  /**
   * MPU-6050 3-axis Gyro/Accelerometer and Temperature
   *
   * http://playground.arduino.cc/Main/MPU-6050
   */

  MPU6050: {
    initialize: {
      value: function(opts) {
        var state = priv.get(this);

        state.accelerometer = new Accelerometer(
          Object.assign({
            controller: "MPU6050",
            freq: opts.freq,
            board: this.board,
          }, opts)
        );

        state.temperature = new Temperature(
          Object.assign({
            controller: "MPU6050",
            freq: opts.freq,
            board: this.board,
          }, opts)
        );

        state.gyro = new Gyro(
          Object.assign({
            controller: "MPU6050",
            freq: opts.freq,
            board: this.board,
          }, opts)
        );
      }
    },
    components: {
      value: ["accelerometer", "temperature", "gyro"]
    },
    accelerometer: {
      get: function() {
        return priv.get(this).accelerometer;
      }
    },
    temperature: {
      get: function() {
        return priv.get(this).temperature;
      }
    },
    gyro: {
      get: function() {
        return priv.get(this).gyro;
      }
    }
  },
  MPL115A2: {
    initialize: {
      value: function(opts) {
        var state = priv.get(this);

        state.barometer = new Barometer(
          Object.assign({
            controller: "MPL115A2",
            freq: opts.freq,
            board: this.board,
          }, opts)
        );

        state.temperature = new Temperature(
          Object.assign({
            controller: "MPL115A2",
            freq: opts.freq,
            board: this.board,
          }, opts)
        );
      }
    },
    components: {
      value: ["barometer", "temperature"]
    },
    barometer: {
      get: function() {
        return priv.get(this).barometer;
      }
    },
    temperature: {
      get: function() {
        return priv.get(this).temperature;
      }
    }
  },
  HTU21D: {
    initialize: {
      value: function(opts) {
        var state = priv.get(this);

        state.hygrometer = new Hygrometer(
          Object.assign({
            controller: "HTU21D",
            freq: opts.freq,
            board: this.board,
          }, opts)
        );

        state.temperature = new Temperature(
          Object.assign({
            controller: "HTU21D",
            freq: opts.freq,
            board: this.board,
          }, opts)
        );
      }
    },
    components: {
      value: ["hygrometer", "temperature"]
    },
    hygrometer: {
      get: function() {
        return priv.get(this).hygrometer;
        }
    },
    temperature: {
      get: function() {
        return priv.get(this).temperature;
      }
    }
  },
  MPL3115A2: {
    initialize: {
      value: function(opts) {
        var state = priv.get(this);

        state.barometer = new Barometer(
          Object.assign({
            controller: "MPL3115A2",
            freq: opts.freq,
            board: this.board,
          }, opts)
        );

        state.altimeter = new Altimeter(
          Object.assign({
            controller: "MPL3115A2",
            freq: opts.freq,
            board: this.board,
          }, opts)
        );

        state.temperature = new Temperature(
          Object.assign({
            controller: "MP3L115A2",
            freq: opts.freq,
            board: this.board,
          }, opts)
        );
      }
    },
    components: {
      value: ["barometer", "altimeter", "temperature"]
    },
    barometer: {
      get: function() {
        return priv.get(this).barometer;
      }
    },
    altimeter: {
      get: function() {
        return priv.get(this).altimeter;
      }
    },
    temperature: {
      get: function() {
        return priv.get(this).temperature;
      }
    }
  },
  BMP180: {
    initialize: {
      value: function(opts) {
        var state = priv.get(this);

        state.barometer = new Barometer(
          Object.assign({
            controller: "BMP180",
            freq: opts.freq,
            board: this.board,
          }, opts)
        );

        state.temperature = new Temperature(
          Object.assign({
            controller: "BMP180",
            freq: opts.freq,
            board: this.board,
          }, opts)
        );
      }
    },
    components: {
      value: ["barometer", "temperature", /* "altitude" */]
    },
    barometer: {
      get: function() {
        return priv.get(this).barometer;
      }
    },
    temperature: {
      get: function() {
        return priv.get(this).temperature;
      }
    }
  },
  SI7020: {
    initialize: {
      value: function(opts) {
        var state = priv.get(this);

        // Eventually humidity will also be exposed.
        state.temperature = new Temperature(
          Object.assign({
            controller: "SI7020",
            freq: opts.freq,
            board: this.board,
          }, opts)
        );
      }
    },
    components: {
      value: ["temperature"]
    },
    temperature: {
      get: function() {
        return priv.get(this).temperature;
      }
    }
  }
};

// Otherwise known as...
Controllers["MPU-6050"] = Controllers.MPU6050;
Controllers["GY521"] = Controllers["GY-521"] = Controllers.MPU6050;

function IMU(opts) {

  if (!(this instanceof IMU)) {
    return new IMU(opts);
  }

  var controller, state;

  Board.Component.call(
    this, opts = Board.Options(opts)
  );

  if (opts.controller && typeof opts.controller === "string") {
    controller = Controllers[opts.controller.toUpperCase()];
  } else {
    controller = opts.controller;
  }

  if (controller == null) {
    controller = Controllers["MPU6050"];
  }

  this.freq = opts.freq || 500;

  state = {};
  priv.set(this, state);

  Object.defineProperties(this, controller);

  if (typeof this.initialize === "function") {
    this.initialize(opts);
  }

  setInterval(function() {
    this.emit("data", this);
  }.bind(this), this.freq);

  if (this.components && this.components.length > 0) {
    this.components.forEach(function(component) {
      if (!(this[component] instanceof Emitter)) {
        return;
      }

      this[component].on("change", function() {
        this.emit("change", this, component);
      }.bind(this));
    }, this);
  }
}

util.inherits(IMU, Emitter);

IMU.Drivers = Drivers;

module.exports = IMU;<|MERGE_RESOLUTION|>--- conflicted
+++ resolved
@@ -238,11 +238,8 @@
         var io = board.io;
         var address = opts.address || this.ADDRESSES[0];
 
-<<<<<<< HEAD
-=======
         // See http://www.henrylahr.com/?p=99 for implementation approach
         //
->>>>>>> cf2fd163
         var altNow = 0;
         var computed = {
           pressure: 0,
@@ -268,11 +265,7 @@
           var modeMask = isPressure ? this.MASK.CONTROL.PRESSURE : this.MASK.CONTROL.ALTIMETER;
           var mode = this.MASK.CONTROL.SBYB | this.MASK.CONTROL.OS128 | modeMask;
 
-<<<<<<< HEAD
           io.i2cWrite(address, this.REGISTER.CONTROL, mode);
-=======
-          io.i2cWriteReg(address, this.REGISTER.CONTROL, mode);
->>>>>>> cf2fd163
 
           waitForReady(function() {
             io.i2cReadOnce(address, this.REGISTER.PRESSURE_MSB, READLENGTH, function(data) {
@@ -356,14 +349,11 @@
             }.bind(this));
           }.bind(this), 500);
         }.bind(this);
-<<<<<<< HEAD
 
         io.i2cWrite(address, this.REGISTER.DATA_CONFIG,
           this.MASK.DATA_CONFIG.TDEFE |
           this.MASK.DATA_CONFIG.PDEFE |
           this.MASK.DATA_CONFIG.DREM);
-=======
->>>>>>> cf2fd163
 
         calibrate();
       }
